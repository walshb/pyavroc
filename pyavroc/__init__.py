# Copyright 2015 Byhiras (Europe) Limited
#
# Licensed under the Apache License, Version 2.0 (the "License");
# you may not use this file except in compliance with the License.
# You may obtain a copy of the License at
#
#     http://www.apache.org/licenses/LICENSE-2.0
#
# Unless required by applicable law or agreed to in writing, software
# distributed under the License is distributed on an "AS IS" BASIS,
# WITHOUT WARRANTIES OR CONDITIONS OF ANY KIND, either express or implied.
# See the License for the specific language governing permissions and
# limitations under the License.

from _version import __version__
from _pyavroc import (
<<<<<<< HEAD
    AvroFileReader, AvroFileWriter, AvroSerializer, AvroDeserializer,
    AvroTypes, create_types
=======
    AvroFileReader, AvroFileWriter, AvroTypes, create_types, validate
>>>>>>> fe14408f
)<|MERGE_RESOLUTION|>--- conflicted
+++ resolved
@@ -14,10 +14,6 @@
 
 from _version import __version__
 from _pyavroc import (
-<<<<<<< HEAD
     AvroFileReader, AvroFileWriter, AvroSerializer, AvroDeserializer,
-    AvroTypes, create_types
-=======
-    AvroFileReader, AvroFileWriter, AvroTypes, create_types, validate
->>>>>>> fe14408f
+    AvroTypes, create_types, validate
 )