#!/usr/bin/env python

# Copyright 2015 Byhiras (Europe) Limited
#
# Licensed under the Apache License, Version 2.0 (the "License");
# you may not use this file except in compliance with the License.
# You may obtain a copy of the License at
#
#     http://www.apache.org/licenses/LICENSE-2.0
#
# Unless required by applicable law or agreed to in writing, software
# distributed under the License is distributed on an "AS IS" BASIS,
# WITHOUT WARRANTIES OR CONDITIONS OF ANY KIND, either express or implied.
# See the License for the specific language governing permissions and
# limitations under the License.


import sys
import os
import shutil
import tempfile

import pytest

import pyavroc

import _testhelper


def test_write_union_obj():
    schema = '''[{"name": "Rec1", "type": "record",
"fields": [ {"name": "attr1", "type": "int"} ] },
{"name": "Rec2", "type": "record",
"fields": [ {"name": "attr2", "type": "string"} ]}
]'''

    dirname = tempfile.mkdtemp()
    filename = os.path.join(dirname, 'test.avro')

    avtypes = pyavroc.create_types(schema)

    assert avtypes.Rec1._fieldtypes == {'attr1': int}
    assert avtypes.Rec2._fieldtypes == {'attr2': str}

    recs = [avtypes.Rec1(attr1=123), avtypes.Rec2(attr2='hello')]

    with open(filename, 'w') as fp:
        writer = pyavroc.AvroFileWriter(fp, schema)
        for rec in recs:
            writer.write(rec)
        writer.close()

    orig_rec1 = avtypes.Rec1
    orig_rec2 = avtypes.Rec2

    # read using existing types
    with open(filename) as fp:
        reader = pyavroc.AvroFileReader(fp, types=avtypes)
        read_recs = list(reader)

    assert reader.types.Rec1 is orig_rec1
    assert reader.types.Rec2 is orig_rec2

    assert read_recs == recs

    # read and create new types
    with open(filename) as fp:
        reader = pyavroc.AvroFileReader(fp, types=True)
        read_recs = list(reader)

    assert reader.types.Rec1 is not orig_rec1
    assert reader.types.Rec2 is not orig_rec2

    assert read_recs != recs
    assert _testhelper.objs_to_dicts(read_recs) == _testhelper.objs_to_dicts(recs)

    shutil.rmtree(dirname)


def test_write_closed():
    schema = '''[{"name": "Rec1", "type": "record",
"fields": [ {"name": "attr1", "type": "int"} ] },
{"name": "Rec2", "type": "record",
"fields": [ {"name": "attr2", "type": "string"} ]}
]'''

    dirname = tempfile.mkdtemp()
    filename = os.path.join(dirname, 'test.avro')

    avtypes = pyavroc.create_types(schema)

    fp = open(filename, 'w')
    writer = pyavroc.AvroFileWriter(fp, schema)
    writer.write(avtypes.Rec1(attr1=123))
    writer.close()
    fp.close()

    with pytest.raises(IOError):
        writer.write(avtypes.Rec1(attr1=456))

    shutil.rmtree(dirname)


def test_write_read_empty():
    schema = '''[{"name": "Rec1", "type": "record",
"fields": [ {"name": "attr1", "type": "int"} ] },
{"name": "Rec2", "type": "record",
"fields": [ {"name": "attr2", "type": "string"} ]}
]'''

    dirname = tempfile.mkdtemp()
    filename = os.path.join(dirname, 'test.avro')

    avtypes = pyavroc.create_types(schema)

    with open(filename, 'w') as fp:
        writer = pyavroc.AvroFileWriter(fp, schema)
        writer.close()

    # read using existing types
    with open(filename) as fp:
        reader = pyavroc.AvroFileReader(fp, types=avtypes)
        read_recs = list(reader)

    assert len(read_recs) == 0

    shutil.rmtree(dirname)

<<<<<<< HEAD

def test_write_union_of_dicts():
    schema = '''[{"name": "Rec1", "type": "record",
"fields": [ {"name": "attr1", "type": "int"} ] },
{"name": "Rec2", "type": "record",
"fields": [ {"name": "attr2", "type": "string"} ]}
]'''

    dirname = tempfile.mkdtemp()
    filename = os.path.join(dirname, 'test.avro')

    recs = [{'attr1': 123}, {'attr2': 'hello'}]

    with open(filename, 'w') as fp:
        writer = pyavroc.AvroFileWriter(fp, schema)
        for rec in recs:
            writer.write(rec)
        writer.close()

    with open(filename) as fp:
        reader = pyavroc.AvroFileReader(fp, types=False)
        read_recs = list(reader)

    assert read_recs == recs

    shutil.rmtree(dirname)
=======
def test_bad_file_argument():
    try:
        with tempfile.NamedTemporaryFile() as fp:
            writer = pyavroc.AvroFileWriter(fp, '["null", "int"]')
            writer.close()
    except TypeError:
        pass
>>>>>>> 69808705
<|MERGE_RESOLUTION|>--- conflicted
+++ resolved
@@ -126,7 +126,6 @@
 
     shutil.rmtree(dirname)
 
-<<<<<<< HEAD
 
 def test_write_union_of_dicts():
     schema = '''[{"name": "Rec1", "type": "record",
@@ -153,12 +152,12 @@
     assert read_recs == recs
 
     shutil.rmtree(dirname)
-=======
+
+
 def test_bad_file_argument():
     try:
         with tempfile.NamedTemporaryFile() as fp:
             writer = pyavroc.AvroFileWriter(fp, '["null", "int"]')
             writer.close()
     except TypeError:
-        pass
->>>>>>> 69808705
+        pass