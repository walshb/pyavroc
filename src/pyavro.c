/*
 * Copyright 2015 Byhiras (Europe) Limited
 *
 * Licensed under the Apache License, Version 2.0 (the "License");
 * you may not use this file except in compliance with the License.
 * You may obtain a copy of the License at
 *
 *     http://www.apache.org/licenses/LICENSE-2.0
 *
 * Unless required by applicable law or agreed to in writing, software
 * distributed under the License is distributed on an "AS IS" BASIS,
 * WITHOUT WARRANTIES OR CONDITIONS OF ANY KIND, either express or implied.
 * See the License for the specific language governing permissions and
 * limitations under the License.
 */

#include "Python.h"

#include "filereader.h"
#include "filewriter.h"
<<<<<<< HEAD
#include "serializer.h"
#include "deserializer.h"
=======
#include "convert.h"
>>>>>>> fe14408f

static PyObject *
create_types_func(PyObject *self, PyObject *args)
{
    int rval;
    avro_schema_t schema;
    PyObject *schema_json;
    ConvertInfo info;

    if (!PyArg_ParseTuple(args, "O", &schema_json)) {
        return NULL;
    }

    rval = avro_schema_from_json(PyString_AsString(schema_json), 0, &schema, NULL);

    if (rval != 0 || schema == NULL) {
        PyErr_Format(PyExc_IOError, "Error reading schema: %s", avro_strerror());
        return NULL;
    }

    info.types = PyObject_CallFunctionObjArgs((PyObject *)get_avro_types_type(), NULL);
    if (info.types == NULL) {
        return -1;
    }

    declare_types(&info, schema);

    return info.types;
}

static PyObject *
validate_func(PyObject *self, PyObject *args) {
    int rval;
    PyObject *datum;
    char *schema_json;
    avro_schema_t schema;

    if (!PyArg_ParseTuple(args, "Os", &datum, &schema_json)) {
        return NULL;
    }

    rval = avro_schema_from_json(schema_json, 0, &schema, NULL);
    if (rval != 0 || schema == NULL) {
        PyErr_Format(PyExc_IOError, "Error reading schema: %s",
                     avro_strerror());
        return NULL;
    }
    return Py_BuildValue("i", validate(datum, schema));
}


static PyMethodDef mod_methods[] = {
    {"create_types", (PyCFunction)create_types_func, METH_VARARGS,
     "Take a JSON schema and return a structure of Python types."
    },
    {"validate", (PyCFunction)validate_func, METH_VARARGS,
     "validate(datum, schema): check if datum matches schema. If it doesn't,\n"
     "return -1; if it matches one of the n branches in a union (or one of\n"
     "the n elements in an enum), return the corresponding index (0...n-1);\n"
     "if it matches, but it's not a union or enum, return 0."
    },
    {NULL}  /* Sentinel */
};


#ifndef PyMODINIT_FUNC  /* declarations for DLL import/export */
#define PyMODINIT_FUNC void
#endif
PyMODINIT_FUNC
init_pyavroc(void)
{
    PyObject* m;

    avroFileReaderType.tp_new = PyType_GenericNew;
    if (PyType_Ready(&avroFileReaderType) < 0) {
        return;
    }

    avroFileWriterType.tp_new = PyType_GenericNew;
    if (PyType_Ready(&avroFileWriterType) < 0) {
        return;
    }

    avroSerializerType.tp_new = PyType_GenericNew;
    if (PyType_Ready(&avroSerializerType) < 0) {
        return;
    }

    avroDeserializerType.tp_new = PyType_GenericNew;
    if (PyType_Ready(&avroDeserializerType) < 0) {
        return;
    }

    m = Py_InitModule3("_pyavroc", mod_methods,
                       "Python wrapper around Avro-C");

    Py_INCREF(&avroFileReaderType);
    PyModule_AddObject(m, "AvroFileReader", (PyObject *)&avroFileReaderType);

    Py_INCREF(&avroFileWriterType);
    PyModule_AddObject(m, "AvroFileWriter", (PyObject *)&avroFileWriterType);

    Py_INCREF(&avroSerializerType);
    PyModule_AddObject(m, "AvroSerializer", (PyObject *)&avroSerializerType);

    Py_INCREF(&avroDeserializerType);
    PyModule_AddObject(m, "AvroDeserializer",
                       (PyObject *)&avroDeserializerType);

    PyModule_AddObject(m, "AvroTypes", (PyObject*)get_avro_types_type());
}<|MERGE_RESOLUTION|>--- conflicted
+++ resolved
@@ -18,12 +18,9 @@
 
 #include "filereader.h"
 #include "filewriter.h"
-<<<<<<< HEAD
 #include "serializer.h"
 #include "deserializer.h"
-=======
 #include "convert.h"
->>>>>>> fe14408f
 
 static PyObject *
 create_types_func(PyObject *self, PyObject *args)
