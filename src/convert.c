--- conflicted
+++ resolved
@@ -741,18 +741,14 @@
         return python_to_array(info, pyobj, dest);
     case AVRO_ENUM:
         {
-<<<<<<< HEAD
-            int index = validate(pyobj, avro_value_get_schema(dest));
+            int retval = validate(pyobj, avro_value_get_schema(dest));
             return avro_value_set_enum(dest, index);
-=======
-            long retval = PyInt_AsLong(pyobj);
             if (retval == -1L && PyErr_Occurred()) {
                 set_type_error(pyobj, "ENUM");
                 return EINVAL;
             }
             else
                 return avro_value_set_enum(dest, retval);
->>>>>>> 69808705
         }
     case AVRO_FIXED:
         {
